--- conflicted
+++ resolved
@@ -109,13 +109,6 @@
     elif args.net_layer == 7:
         pi_arch = [512, 512, 512, 512, 256, 256, 128]
         vf_arch = [512, 512, 512, 512, 256, 256, 128]
-<<<<<<< HEAD
-=======
-    else:
-        pi_arch = [512, 512, 512, 256, 256, 128]
-        vf_arch = [512, 512, 512, 256, 256, 128]
-
->>>>>>> 455f0857
     policy_kwargs = dict(activation_fn=torch.nn.Tanh,
                          net_arch=dict(pi=pi_arch, vf=vf_arch),  # changed from [512, 256] 
                          log_std_init=-2.1,)  # -2.1  for ppo19
